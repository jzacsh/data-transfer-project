
<div class="text-left wt-form">
  <form name="configForm" #form action="http://localhost:8080/configure" method="post">
    <div class="form-group">
      I want to move
      <div class="fancy-select">
        <select id="dataType"
                [(ngModel)]="selectedDataType"
                name="dataType"
                #dataTypeSelection="ngModel"
                (change)="onDataTypeChange()"
                title="Select what type of data to transfer"
                class="form-control">
          <option value="" disabled="true" [selected]="!selectedDataType">[select data type]</option>
          <option *ngFor="let item of dataTypes" [ngValue]="item.name">
              {{item.description}}
          </option>
        </select>
      </div>
    </div>

    <div class="form-group">
      from
      <div class="fancy-select">
        <select id="exportService"
                [(ngModel)]="selectedExportService"
                name="exportService"
                #exportServiceSelection="ngModel"
                (change)="onExportServiceChange()"
                title="Select the service to transfer data from"
                class="form-control">
          <option value="" disabled="true" [selected]="!selectedExportService">[select company]</option>
          <option *ngFor="let item of exportServices" [ngValue]="item.name">
              {{item.description}}
          </option>
        </select>
      </div>
    </div>

    <div *ngIf="showImport" class="form-group">
      to
      <div class="fancy-select">
        <select id="importService"
                [(ngModel)]="selectedImportService"
                name="importService"
                #importServiceSelection="ngModel"
                (change)="onImportServiceChange()"
                title="Select the service to transfer data to"
                class="form-control">
          <option value="" disabled="true" [selected]="!selectedImportService">[select company]</option>
          <option *ngFor="let item of importServices" [ngValue]="item.name">
              {{item.description}}
          </option>
        </select>
      </div>
  </div>


    <button [disabled]="!enableNext"
            type="submit" (click)="form.submit()"
            class="btn btn-primary"
            title="Clicking this will start the authorization flow">
      Authorize
    </button>
  </form>
</div>

<<<<<<< HEAD
<div class="wt-servicelist">
  <div>Transferring data between</div>
  <div class="wt-not-endorsed">Although in no way endorsed or sponsored by</div>
  <div class="wt-rights-reserved">and all rights reserved by their respective owners</div>
  <div class="container logo-table">
    <div class="row">
      <div class="col-md-12">
        <ul class="list-inline">
          <li><div class="logo-google logo col" title="Google"></div></li>
          <li><div class="logo-microsoft logo col" title="Microsoft Office"></div></li>
          <li><div class="logo-instagram logo col" title="Instagram"></div></li>
          <li><div class="logo-flickr logo col justify-content-center" title="Flickr"></div></li>
          <li><div class="logo-smugmug logo col justify-content-center" title="Smugmug"></div></li>
          <li><div class="logo-rtm logo col justify-content-center" title="Remember The Milk"></div></li>
        </ul>
      </div>
    </div>
  </div>
=======
<div *ngIf="error_text" class="alert alert-danger" role="alert">
  <strong>Oh snap!</strong> {{ error_text }}
>>>>>>> 5255237c
</div><|MERGE_RESOLUTION|>--- conflicted
+++ resolved
@@ -65,7 +65,10 @@
   </form>
 </div>
 
-<<<<<<< HEAD
+<div *ngIf="error_text" class="alert alert-danger" role="alert">
+  <strong>Oh snap!</strong> {{ error_text }}
+</div>
+
 <div class="wt-servicelist">
   <div>Transferring data between</div>
   <div class="wt-not-endorsed">Although in no way endorsed or sponsored by</div>
@@ -84,8 +87,4 @@
       </div>
     </div>
   </div>
-=======
-<div *ngIf="error_text" class="alert alert-danger" role="alert">
-  <strong>Oh snap!</strong> {{ error_text }}
->>>>>>> 5255237c
 </div>