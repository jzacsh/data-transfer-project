package org.datatransferproject.datatransfer.google.mediaModels;

import static org.junit.Assert.assertNull;
import static org.junit.Assert.fail;
import static org.junit.jupiter.api.Assertions.assertEquals;

import com.fasterxml.jackson.databind.DeserializationFeature;
import com.fasterxml.jackson.databind.ObjectMapper;
import java.io.ByteArrayOutputStream;
import java.io.ObjectOutputStream;
import static java.lang.String.format;
import static org.junit.Assert.assertTrue;
import java.text.ParseException;
import java.time.Instant;
import java.util.Date;
import java.util.Map;
import java.util.Map.Entry;
import java.util.Optional;
import org.datatransferproject.types.common.models.photos.PhotoModel;
import org.datatransferproject.types.common.models.videos.VideoModel;
import org.junit.Test;

public class GoogleMediaItemTest {
  private static final ObjectMapper mapper = new ObjectMapper()
      .configure(DeserializationFeature.FAIL_ON_UNKNOWN_PROPERTIES, true);

  @Test
  public void googleMediaItem_isSerializable() {
    String photoStringJSON = "{\"cameraMake\":\"testMake\", \"cameraModel\":\"testModel\","
        + "\"focalLength\":\"5.0\", \"apertureFNumber\":\"2.0\", \"isoEquivalent\":\"8.0\", "
        + "\"exposureTime\":\"testExposureTime\"}";
    String videoStringJSON = "{\"cameraMake\":\"testMake\", \"cameraModel\":\"testModel\","
        + "\"fps\": \"30\", \"status\": \"READY\"}";
    String mediaMetadataStringJSON = format("{\"photo\": %s, \"video\": %s}", photoStringJSON, videoStringJSON);
    String googleMediaItemStringJSON = format("{\"id\":\"test_id\", \"description\":\"test description\","
        + " \"baseUrl\":\"www.testUrl.com\", \"mimeType\":\"image/png\", \"mediaMetadata\": %s,"
        + " \"filename\":\"filename.png\", \"productUrl\":\"www.testProductUrl.com\", "
        + "\"uploadedTime\":\"1697153355456\"}", mediaMetadataStringJSON);

    boolean serializable = true;
    // Turning an object into a byte array can only be done if the class is serializable.
    try {
      GoogleMediaItem googleMediaItem = mapper.readValue(googleMediaItemStringJSON, GoogleMediaItem.class);
      ByteArrayOutputStream bos = new ByteArrayOutputStream();
      ObjectOutputStream oos = new ObjectOutputStream(bos);
      oos.writeObject(googleMediaItem);
      oos.flush();
      byte [] data = bos.toByteArray();
    } catch (Exception e) {
      serializable = false;
    }
    assertTrue(serializable);
  }

  @Test
  public void getMimeType_photoModel_mimeTypeFromFilename() throws ParseException {
    GoogleMediaItem photoMediaItem = getPhotoMediaItem();
    Map<String, String> filenameToMimeTypeMap = Map.of(
        "file.jpg", "image/jpeg",
        "file.png", "image/png",
        "file.gif", "image/gif",
        "file.webp", "image/webp"
    );

    for (Entry entry: filenameToMimeTypeMap.entrySet()) {
      photoMediaItem.setMimeType("INVALID_MIME");
      photoMediaItem.setFilename(entry.getKey().toString());

      PhotoModel photoModel = GoogleMediaItem.convertToPhotoModel(Optional.empty(), photoMediaItem);

      assertEquals(entry.getValue(), photoModel.getMimeType());
    }
  }

  @Test
  public void getMimeType_videoModel_mimeTypeFromFilename() throws ParseException{
    GoogleMediaItem videoMediaItem = getVideoMediaItem();
    Map<String, String> filenameToMimeTypeMap =
        Map.of(
            "file.flv", "video/x-flv",
            "file.mp4", "video/mp4",
            "file.webm", "video/webm",
            "file.qt", "video/quicktime",
            "file.mov", "video/quicktime",
            "file.mkv", "video/x-matroska",
            "file.wmv", "video/x-ms-wmv",
            "file.3gp", "video/3gpp");

    for (Entry entry: filenameToMimeTypeMap.entrySet()) {
      videoMediaItem.setMimeType("INVALID_MIME");
      videoMediaItem.setFilename(entry.getKey().toString());

      VideoModel videoModel = GoogleMediaItem.convertToVideoModel(Optional.empty(),
          videoMediaItem);

      assertEquals(entry.getValue(), videoModel.getMimeType());
    }
  }

  @Test
  public void getMimeType_photoModel_filenameMimeTypeIsNull() throws ParseException{
    GoogleMediaItem photoMediaItem = getPhotoMediaItem();
    photoMediaItem.setFilename("file");
    photoMediaItem.setMimeType("image/webp");

    PhotoModel photoModel = GoogleMediaItem.convertToPhotoModel(Optional.empty(), photoMediaItem);

    assertEquals("image/webp", photoModel.getMimeType());
  }

  @Test
  public void getMimeType_videoModel_filenameMimeTypeIsNull() throws ParseException{
    GoogleMediaItem videoMediaItem = getVideoMediaItem();
    videoMediaItem.setFilename("file");
    videoMediaItem.setMimeType("video/webm");

    VideoModel videoModel = GoogleMediaItem.convertToVideoModel(Optional.empty(), videoMediaItem);

    assertEquals("video/webm", videoModel.getMimeType());
  }

  @Test
  public void getMimeType_photoModel_nullMimeTypeReturnsDefault() throws ParseException{
    GoogleMediaItem photoMediaItem = getPhotoMediaItem();
    photoMediaItem.setFilename("file");
    photoMediaItem.setMimeType(null);

    PhotoModel photoModel = GoogleMediaItem.convertToPhotoModel(Optional.empty(), photoMediaItem);

    // Default defined in GoogleMediaItem
    assertEquals("image/jpg", photoModel.getMimeType());
  }

  @Test
  public void getMimeType_videoModel_nullMimeTypeReturnsDefault() throws ParseException{
    GoogleMediaItem videoMediaItem = getVideoMediaItem();
    videoMediaItem.setFilename("file");
    videoMediaItem.setMimeType(null);

    VideoModel videoModel = GoogleMediaItem.convertToVideoModel(Optional.empty(), videoMediaItem);

    // Default defined in GoogleMediaItem
    assertEquals("video/mp4", videoModel.getMimeType());
  }

  @Test
  public void getMimeType_photoModel_unsupportedFileExtension() throws ParseException{
    GoogleMediaItem photoMediaItem = getPhotoMediaItem();
    photoMediaItem.setFilename("file.avif");
    photoMediaItem.setMimeType("image/png");

    PhotoModel photoModel = GoogleMediaItem.convertToPhotoModel(Optional.empty(), photoMediaItem);

    // defaults to the mimetype that is already set, as avif is not handled.
    assertEquals("image/png", photoModel.getMimeType());
  }

  @Test
  public void getUploadTime_videoModel() throws ParseException {
    String fakePhotosApiTimestamp = "2023-10-02T22:33:38Z";
    GoogleMediaItem videoMediaItem = getVideoMediaItem();
    MediaMetadata metadata = new MediaMetadata();
    metadata.setVideo(new Video());
    // CreationTime in GoogleMediaItem is populated as uploadTime in our common models.
    metadata.setCreationTime(fakePhotosApiTimestamp);
    videoMediaItem.setMediaMetadata(metadata);

    VideoModel videoModel = GoogleMediaItem.convertToVideoModel(Optional.empty(), videoMediaItem);

<<<<<<< HEAD
    assertEquals(
        videoModel.getUploadedTime(),
        GoogleMediaItem.parseIso8601DateTime(fakePhotosApiTimestamp));
=======
    assertEquals(videoModel.getUploadedTime().toInstant(), Instant.parse(fakePhotosApiTimestamp));
>>>>>>> ce93fb63
  }

  @Test
  public void getUploadTime_photoModel() throws ParseException {
<<<<<<< HEAD
    String fakePhotosApiTimestamp = "2014-10-02T15:01:23.045123456Z";
=======
    String fakePhotosApiTimestamp = "2023-10-02T22:33:38Z";
>>>>>>> ce93fb63

    GoogleMediaItem photoMediaItem = getPhotoMediaItem();
    MediaMetadata metadata = new MediaMetadata();
    metadata.setPhoto(new Photo());
    // CreationTime in GoogleMediaItem is populated as uploadTime in our common models.
    metadata.setCreationTime(fakePhotosApiTimestamp);
    photoMediaItem.setMediaMetadata(metadata);

    PhotoModel photoModel = GoogleMediaItem.convertToPhotoModel(Optional.empty(), photoMediaItem);

<<<<<<< HEAD
    assertEquals(
        photoModel.getUploadedTime(),
        GoogleMediaItem.parseIso8601DateTime(fakePhotosApiTimestamp));
=======
    assertEquals(photoModel.getUploadedTime().toInstant(), Instant.parse(fakePhotosApiTimestamp));
>>>>>>> ce93fb63
  }

  public static GoogleMediaItem getPhotoMediaItem() {
    MediaMetadata photoMetadata = new MediaMetadata();
    photoMetadata.setPhoto(new Photo());
    photoMetadata.setCreationTime("2022-09-01T20:25:38Z");

    GoogleMediaItem photoMediaItem = new GoogleMediaItem();
    photoMediaItem.setMimeType("image/png");
    photoMediaItem.setDescription("Description");
    photoMediaItem.setFilename("filename.png");
    photoMediaItem.setBaseUrl("https://www.google.com");
    photoMediaItem.setId("photo_id");
    photoMediaItem.setMediaMetadata(photoMetadata);
    return photoMediaItem;
  }

  public static GoogleMediaItem getVideoMediaItem() {
    MediaMetadata videoMetadata = new MediaMetadata();
    videoMetadata.setVideo(new Video());
    videoMetadata.setCreationTime("2022-09-01T20:25:38Z");

    GoogleMediaItem videoMediaItem = new GoogleMediaItem();
    videoMediaItem.setMimeType("video/mp4");
    videoMediaItem.setDescription("Description");
    videoMediaItem.setFilename("filename.mp4");
    videoMediaItem.setBaseUrl("https://www.google.com");
    videoMediaItem.setId("video_id");
    videoMediaItem.setMediaMetadata(videoMetadata);
    return videoMediaItem;
  }
}<|MERGE_RESOLUTION|>--- conflicted
+++ resolved
@@ -1,18 +1,14 @@
 package org.datatransferproject.datatransfer.google.mediaModels;
 
-import static org.junit.Assert.assertNull;
-import static org.junit.Assert.fail;
+import static java.lang.String.format;
+import static org.junit.Assert.assertTrue;
 import static org.junit.jupiter.api.Assertions.assertEquals;
 
 import com.fasterxml.jackson.databind.DeserializationFeature;
 import com.fasterxml.jackson.databind.ObjectMapper;
 import java.io.ByteArrayOutputStream;
 import java.io.ObjectOutputStream;
-import static java.lang.String.format;
-import static org.junit.Assert.assertTrue;
 import java.text.ParseException;
-import java.time.Instant;
-import java.util.Date;
 import java.util.Map;
 import java.util.Map.Entry;
 import java.util.Optional;
@@ -21,31 +17,38 @@
 import org.junit.Test;
 
 public class GoogleMediaItemTest {
-  private static final ObjectMapper mapper = new ObjectMapper()
-      .configure(DeserializationFeature.FAIL_ON_UNKNOWN_PROPERTIES, true);
+  private static final ObjectMapper mapper =
+      new ObjectMapper().configure(DeserializationFeature.FAIL_ON_UNKNOWN_PROPERTIES, true);
 
   @Test
   public void googleMediaItem_isSerializable() {
-    String photoStringJSON = "{\"cameraMake\":\"testMake\", \"cameraModel\":\"testModel\","
-        + "\"focalLength\":\"5.0\", \"apertureFNumber\":\"2.0\", \"isoEquivalent\":\"8.0\", "
-        + "\"exposureTime\":\"testExposureTime\"}";
-    String videoStringJSON = "{\"cameraMake\":\"testMake\", \"cameraModel\":\"testModel\","
-        + "\"fps\": \"30\", \"status\": \"READY\"}";
-    String mediaMetadataStringJSON = format("{\"photo\": %s, \"video\": %s}", photoStringJSON, videoStringJSON);
-    String googleMediaItemStringJSON = format("{\"id\":\"test_id\", \"description\":\"test description\","
-        + " \"baseUrl\":\"www.testUrl.com\", \"mimeType\":\"image/png\", \"mediaMetadata\": %s,"
-        + " \"filename\":\"filename.png\", \"productUrl\":\"www.testProductUrl.com\", "
-        + "\"uploadedTime\":\"1697153355456\"}", mediaMetadataStringJSON);
+    String photoStringJSON =
+        "{\"cameraMake\":\"testMake\", \"cameraModel\":\"testModel\","
+            + "\"focalLength\":\"5.0\", \"apertureFNumber\":\"2.0\", \"isoEquivalent\":\"8.0\", "
+            + "\"exposureTime\":\"testExposureTime\"}";
+    String videoStringJSON =
+        "{\"cameraMake\":\"testMake\", \"cameraModel\":\"testModel\","
+            + "\"fps\": \"30\", \"status\": \"READY\"}";
+    String mediaMetadataStringJSON =
+        format("{\"photo\": %s, \"video\": %s}", photoStringJSON, videoStringJSON);
+    String googleMediaItemStringJSON =
+        format(
+            "{\"id\":\"test_id\", \"description\":\"test description\","
+                + " \"baseUrl\":\"www.testUrl.com\", \"mimeType\":\"image/png\", \"mediaMetadata\":"
+                + " %s, \"filename\":\"filename.png\", \"productUrl\":\"www.testProductUrl.com\", "
+                + "\"uploadedTime\":\"1697153355456\"}",
+            mediaMetadataStringJSON);
 
     boolean serializable = true;
     // Turning an object into a byte array can only be done if the class is serializable.
     try {
-      GoogleMediaItem googleMediaItem = mapper.readValue(googleMediaItemStringJSON, GoogleMediaItem.class);
+      GoogleMediaItem googleMediaItem =
+          mapper.readValue(googleMediaItemStringJSON, GoogleMediaItem.class);
       ByteArrayOutputStream bos = new ByteArrayOutputStream();
       ObjectOutputStream oos = new ObjectOutputStream(bos);
       oos.writeObject(googleMediaItem);
       oos.flush();
-      byte [] data = bos.toByteArray();
+      byte[] data = bos.toByteArray();
     } catch (Exception e) {
       serializable = false;
     }
@@ -55,14 +58,14 @@
   @Test
   public void getMimeType_photoModel_mimeTypeFromFilename() throws ParseException {
     GoogleMediaItem photoMediaItem = getPhotoMediaItem();
-    Map<String, String> filenameToMimeTypeMap = Map.of(
-        "file.jpg", "image/jpeg",
-        "file.png", "image/png",
-        "file.gif", "image/gif",
-        "file.webp", "image/webp"
-    );
-
-    for (Entry entry: filenameToMimeTypeMap.entrySet()) {
+    Map<String, String> filenameToMimeTypeMap =
+        Map.of(
+            "file.jpg", "image/jpeg",
+            "file.png", "image/png",
+            "file.gif", "image/gif",
+            "file.webp", "image/webp");
+
+    for (Entry entry : filenameToMimeTypeMap.entrySet()) {
       photoMediaItem.setMimeType("INVALID_MIME");
       photoMediaItem.setFilename(entry.getKey().toString());
 
@@ -73,7 +76,7 @@
   }
 
   @Test
-  public void getMimeType_videoModel_mimeTypeFromFilename() throws ParseException{
+  public void getMimeType_videoModel_mimeTypeFromFilename() throws ParseException {
     GoogleMediaItem videoMediaItem = getVideoMediaItem();
     Map<String, String> filenameToMimeTypeMap =
         Map.of(
@@ -86,19 +89,18 @@
             "file.wmv", "video/x-ms-wmv",
             "file.3gp", "video/3gpp");
 
-    for (Entry entry: filenameToMimeTypeMap.entrySet()) {
+    for (Entry entry : filenameToMimeTypeMap.entrySet()) {
       videoMediaItem.setMimeType("INVALID_MIME");
       videoMediaItem.setFilename(entry.getKey().toString());
 
-      VideoModel videoModel = GoogleMediaItem.convertToVideoModel(Optional.empty(),
-          videoMediaItem);
+      VideoModel videoModel = GoogleMediaItem.convertToVideoModel(Optional.empty(), videoMediaItem);
 
       assertEquals(entry.getValue(), videoModel.getMimeType());
     }
   }
 
   @Test
-  public void getMimeType_photoModel_filenameMimeTypeIsNull() throws ParseException{
+  public void getMimeType_photoModel_filenameMimeTypeIsNull() throws ParseException {
     GoogleMediaItem photoMediaItem = getPhotoMediaItem();
     photoMediaItem.setFilename("file");
     photoMediaItem.setMimeType("image/webp");
@@ -109,7 +111,7 @@
   }
 
   @Test
-  public void getMimeType_videoModel_filenameMimeTypeIsNull() throws ParseException{
+  public void getMimeType_videoModel_filenameMimeTypeIsNull() throws ParseException {
     GoogleMediaItem videoMediaItem = getVideoMediaItem();
     videoMediaItem.setFilename("file");
     videoMediaItem.setMimeType("video/webm");
@@ -120,7 +122,7 @@
   }
 
   @Test
-  public void getMimeType_photoModel_nullMimeTypeReturnsDefault() throws ParseException{
+  public void getMimeType_photoModel_nullMimeTypeReturnsDefault() throws ParseException {
     GoogleMediaItem photoMediaItem = getPhotoMediaItem();
     photoMediaItem.setFilename("file");
     photoMediaItem.setMimeType(null);
@@ -132,7 +134,7 @@
   }
 
   @Test
-  public void getMimeType_videoModel_nullMimeTypeReturnsDefault() throws ParseException{
+  public void getMimeType_videoModel_nullMimeTypeReturnsDefault() throws ParseException {
     GoogleMediaItem videoMediaItem = getVideoMediaItem();
     videoMediaItem.setFilename("file");
     videoMediaItem.setMimeType(null);
@@ -144,7 +146,7 @@
   }
 
   @Test
-  public void getMimeType_photoModel_unsupportedFileExtension() throws ParseException{
+  public void getMimeType_photoModel_unsupportedFileExtension() throws ParseException {
     GoogleMediaItem photoMediaItem = getPhotoMediaItem();
     photoMediaItem.setFilename("file.avif");
     photoMediaItem.setMimeType("image/png");
@@ -167,22 +169,13 @@
 
     VideoModel videoModel = GoogleMediaItem.convertToVideoModel(Optional.empty(), videoMediaItem);
 
-<<<<<<< HEAD
     assertEquals(
-        videoModel.getUploadedTime(),
-        GoogleMediaItem.parseIso8601DateTime(fakePhotosApiTimestamp));
-=======
-    assertEquals(videoModel.getUploadedTime().toInstant(), Instant.parse(fakePhotosApiTimestamp));
->>>>>>> ce93fb63
+        videoModel.getUploadedTime(), GoogleMediaItem.parseIso8601DateTime(fakePhotosApiTimestamp));
   }
 
   @Test
   public void getUploadTime_photoModel() throws ParseException {
-<<<<<<< HEAD
     String fakePhotosApiTimestamp = "2014-10-02T15:01:23.045123456Z";
-=======
-    String fakePhotosApiTimestamp = "2023-10-02T22:33:38Z";
->>>>>>> ce93fb63
 
     GoogleMediaItem photoMediaItem = getPhotoMediaItem();
     MediaMetadata metadata = new MediaMetadata();
@@ -193,13 +186,8 @@
 
     PhotoModel photoModel = GoogleMediaItem.convertToPhotoModel(Optional.empty(), photoMediaItem);
 
-<<<<<<< HEAD
     assertEquals(
-        photoModel.getUploadedTime(),
-        GoogleMediaItem.parseIso8601DateTime(fakePhotosApiTimestamp));
-=======
-    assertEquals(photoModel.getUploadedTime().toInstant(), Instant.parse(fakePhotosApiTimestamp));
->>>>>>> ce93fb63
+        photoModel.getUploadedTime(), GoogleMediaItem.parseIso8601DateTime(fakePhotosApiTimestamp));
   }
 
   public static GoogleMediaItem getPhotoMediaItem() {
