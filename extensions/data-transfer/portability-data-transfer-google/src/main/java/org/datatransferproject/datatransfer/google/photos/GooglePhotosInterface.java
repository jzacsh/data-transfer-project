/*
 * Copyright 2018 The Data Transfer Project Authors.
 *
 * Licensed under the Apache License, Version 2.0 (the "License");
 * you may not use this file except in compliance with the License.
 * You may obtain a copy of the License at
 *
 * https://www.apache.org/licenses/LICENSE-2.0
 *
 * Unless required by applicable law or agreed to in writing, software
 * distributed under the License is distributed on an "AS IS" BASIS,
 * WITHOUT WARRANTIES OR CONDITIONS OF ANY KIND, either express or implied.
 * See the License for the specific language governing permissions and
 * limitations under the License.
 */

package org.datatransferproject.datatransfer.google.photos;

import com.fasterxml.jackson.core.type.TypeReference;
import com.fasterxml.jackson.databind.DeserializationFeature;
import com.fasterxml.jackson.databind.ObjectMapper;
import com.google.api.client.auth.oauth2.Credential;
import com.google.api.client.http.ByteArrayContent;
import com.google.api.client.http.GenericUrl;
import com.google.api.client.http.HttpContent;
import com.google.api.client.http.HttpRequest;
import com.google.api.client.http.HttpRequestFactory;
import com.google.api.client.http.HttpResponse;
import com.google.api.client.http.HttpResponseException;
import com.google.api.client.http.HttpTransport;
import com.google.api.client.http.InputStreamContent;
import com.google.api.client.http.javanet.NetHttpTransport;
import com.google.api.client.http.json.JsonHttpContent;
import com.google.api.client.json.JsonFactory;
import com.google.api.client.util.ArrayMap;
import com.google.common.base.Charsets;
import com.google.common.base.Preconditions;
import com.google.common.collect.ImmutableMap;
import com.google.common.io.BaseEncoding;
import com.google.common.io.CharStreams;
import com.google.common.util.concurrent.RateLimiter;
import java.io.ByteArrayOutputStream;
import java.io.IOException;
import java.io.InputStream;
import java.io.InputStreamReader;
import java.util.ArrayList;
import java.util.Base64;
import java.util.Collections;
import java.util.HashMap;
import java.util.LinkedHashMap;
import java.util.List;
import java.util.Map;
import java.util.Optional;
import java.util.stream.Collectors;
import javax.annotation.Nullable;
import org.datatransferproject.api.launcher.Monitor;
import org.datatransferproject.datatransfer.google.common.GoogleCredentialFactory;
import org.datatransferproject.datatransfer.google.mediaModels.AlbumListResponse;
import org.datatransferproject.datatransfer.google.mediaModels.BatchMediaItemResponse;
import org.datatransferproject.datatransfer.google.mediaModels.GoogleAlbum;
import org.datatransferproject.datatransfer.google.mediaModels.GoogleMediaItem;
import org.datatransferproject.datatransfer.google.mediaModels.MediaItemSearchResponse;
import org.datatransferproject.datatransfer.google.mediaModels.NewMediaItemUpload;
import org.datatransferproject.spi.transfer.types.InvalidTokenException;
import org.datatransferproject.spi.transfer.types.PermissionDeniedException;
import org.datatransferproject.spi.transfer.types.UploadErrorException;

public class GooglePhotosInterface {

  public static final String ERROR_HASH_MISMATCH = "Hash mismatch";
  private static final String GOOG_ERROR_HASH_MISMATCH_LEGACY = "Checksum from header does not match received payload content.";
  private static final String GOOG_ERROR_HASH_MISMATCH_UNIFIED = "User-provided checksum does not match received payload content.";

  private static final String BASE_URL = "https://photoslibrary.googleapis.com/v1/";
  private static final int ALBUM_PAGE_SIZE = 20; // TODO
  private static final int MEDIA_PAGE_SIZE = 50; // TODO

  private static final String PAGE_SIZE_KEY = "pageSize";
  private static final String TOKEN_KEY = "pageToken";
  private static final String ALBUM_ID_KEY = "albumId";
  private static final String ACCESS_TOKEN_KEY = "access_token";
  private static final String FILTERS_KEY = "filters";
  private static final String INCLUDE_ARCHIVED_KEY = "includeArchivedMedia";
  private static final Map<String, String> PHOTO_UPLOAD_PARAMS =
      ImmutableMap.of(
          "Content-type", "application/octet-stream",
          "X-Goog-Upload-Protocol", "raw");

  private final ObjectMapper objectMapper =
      new ObjectMapper().configure(DeserializationFeature.FAIL_ON_UNKNOWN_PROPERTIES, false);
  private final HttpTransport httpTransport = new NetHttpTransport();
  private Credential credential;
  private final JsonFactory jsonFactory;
  private final Monitor monitor;
  private final GoogleCredentialFactory credentialFactory;
  private final RateLimiter writeRateLimiter;

  public GooglePhotosInterface(
      GoogleCredentialFactory credentialFactory,
      Credential credential,
      JsonFactory jsonFactory,
      Monitor monitor,
      double writesPerSecond) {
    this.credential = credential;
    this.jsonFactory = jsonFactory;
    this.monitor = monitor;
    this.credentialFactory = credentialFactory;
    writeRateLimiter = RateLimiter.create(writesPerSecond);
  }

  public AlbumListResponse listAlbums(Optional<String> pageToken)
      throws IOException, InvalidTokenException, PermissionDeniedException {
    Map<String, String> params = new LinkedHashMap<>();
    params.put(PAGE_SIZE_KEY, String.valueOf(ALBUM_PAGE_SIZE));
    if (pageToken.isPresent()) {
      params.put(TOKEN_KEY, pageToken.get());
    }
    return makeGetRequest(BASE_URL + "albums", Optional.of(params), AlbumListResponse.class);
  }

  public GoogleAlbum getAlbum(String albumId) throws IOException, InvalidTokenException, PermissionDeniedException{
    Map<String, String> params = new LinkedHashMap<>();
    return makeGetRequest(BASE_URL + "albums/" + albumId, Optional.of(params), GoogleAlbum.class);
  }

  public GoogleMediaItem getMediaItem(String mediaId) throws IOException, InvalidTokenException, PermissionDeniedException {
    Map<String, String> params = new LinkedHashMap<>();
    return makeGetRequest(BASE_URL + "mediaItems/" + mediaId, Optional.of(params), GoogleMediaItem
        .class);
  }

  public MediaItemSearchResponse listMediaItems(Optional<String> albumId, Optional<String> pageToken)
      throws IOException, InvalidTokenException, PermissionDeniedException, UploadErrorException {
    Map<String, Object> params = new LinkedHashMap<>();
    params.put(PAGE_SIZE_KEY, String.valueOf(MEDIA_PAGE_SIZE));
    if (albumId.isPresent()) {
      params.put(ALBUM_ID_KEY, albumId.get());
    } else {
      params.put(FILTERS_KEY, ImmutableMap.of(INCLUDE_ARCHIVED_KEY, String.valueOf(true)));
    }
    if (pageToken.isPresent()) {
      params.put(TOKEN_KEY, pageToken.get());
    }
    HttpContent content = new JsonHttpContent(this.jsonFactory, params);
    return makePostRequest(BASE_URL + "mediaItems:search", Optional.empty(), Optional.empty(),
        content, MediaItemSearchResponse.class);
  }

<<<<<<< HEAD
  public GoogleAlbum createAlbum(GoogleAlbum googleAlbum)
          throws IOException, InvalidTokenException, PermissionDeniedException {
=======
  GoogleAlbum createAlbum(GoogleAlbum googleAlbum)
      throws IOException, InvalidTokenException, PermissionDeniedException, UploadErrorException {
>>>>>>> af54b177
    Map<String, Object> albumMap = createJsonMap(googleAlbum);
    Map<String, Object> contentMap = ImmutableMap.of("album", albumMap);
    HttpContent content = new JsonHttpContent(jsonFactory, contentMap);

    return makePostRequest(BASE_URL + "albums", Optional.empty(), Optional.empty(), content,
        GoogleAlbum.class);
  }

<<<<<<< HEAD
  public String uploadMediaContent(InputStream inputStream)
          throws IOException, InvalidTokenException, PermissionDeniedException {
=======
  String uploadPhotoContent(InputStream inputStream, @Nullable String sha1)
      throws IOException, InvalidTokenException, PermissionDeniedException, UploadErrorException {
>>>>>>> af54b177
    // TODO: add filename
    InputStreamContent content = new InputStreamContent(null, inputStream);
    ByteArrayOutputStream outputStream = new ByteArrayOutputStream();
    content.writeTo(outputStream);
    byte[] contentBytes = outputStream.toByteArray();
    if (contentBytes.length == 0) {
      // Google Photos cannot add an empty photo so gracefully ignore
      return "EMPTY_PHOTO";
    }
    HttpContent httpContent = new ByteArrayContent(null, contentBytes);

    // Adding optional fields.
    ImmutableMap.Builder<String, String> headers = ImmutableMap.builder();
    if (sha1 != null && !sha1.isEmpty()) {
      // Running a very naive pre-check on the string format.
      Preconditions.checkState(sha1.length() == 40, "Invalid SHA-1 string.");
      // Note that the base16 encoder only accepts upper cases.
      headers.put("X-Goog-Hash", "sha1=" + Base64.getEncoder()
          .encodeToString(BaseEncoding.base16().decode(sha1.toUpperCase())));
    }

    return makePostRequest(BASE_URL + "uploads/", Optional.of(PHOTO_UPLOAD_PARAMS),
        Optional.of(headers.build()), httpContent, String.class);
  }

<<<<<<< HEAD
  public BatchMediaItemResponse createPhotos(NewMediaItemUpload newMediaItemUpload)
      throws IOException, InvalidTokenException, PermissionDeniedException {
=======
  BatchMediaItemResponse createPhotos(NewMediaItemUpload newMediaItemUpload)
      throws IOException, InvalidTokenException, PermissionDeniedException, UploadErrorException {
>>>>>>> af54b177
    HashMap<String, Object> map = createJsonMap(newMediaItemUpload);
    HttpContent httpContent = new JsonHttpContent(this.jsonFactory, map);

    return makePostRequest(BASE_URL + "mediaItems:batchCreate", Optional.empty(), Optional.empty(),
        httpContent, BatchMediaItemResponse.class);
  }

  private <T> T makeGetRequest(String url, Optional<Map<String, String>> parameters, Class<T> clazz)
      throws IOException, InvalidTokenException, PermissionDeniedException {
    HttpRequestFactory requestFactory = httpTransport.createRequestFactory();
    HttpRequest getRequest =
        requestFactory.buildGetRequest(
            new GenericUrl(url + "?" + generateParamsString(parameters)));

    HttpResponse response;
    try {
      response = getRequest.execute();
    } catch (HttpResponseException e) {
      response =
          handleHttpResponseException(
              () ->
                  requestFactory.buildGetRequest(
                      new GenericUrl(url + "?" + generateParamsString(parameters))),
              e);
    }

    Preconditions.checkState(response.getStatusCode() == 200);
    String result =
        CharStreams.toString(new InputStreamReader(response.getContent(), Charsets.UTF_8));
    return objectMapper.readValue(result, clazz);
  }

  <T> T makePostRequest(String url, Optional<Map<String, String>> parameters,
      Optional<Map<String, String>> extraHeaders, HttpContent httpContent, Class<T> clazz)
      throws IOException, InvalidTokenException, PermissionDeniedException, UploadErrorException {
    // Wait for write permit before making request
    writeRateLimiter.acquire();

    HttpRequestFactory requestFactory = httpTransport.createRequestFactory();
    HttpRequest postRequest =
        requestFactory.buildPostRequest(
            new GenericUrl(url + "?" + generateParamsString(parameters)), httpContent);
    extraHeaders.ifPresent(stringStringMap -> stringStringMap.forEach(
        (key, value) -> postRequest.getHeaders().set(key, value)));
    postRequest.setReadTimeout(2 * 60000); // 2 minutes read timeout
    HttpResponse response;

    try {
      response = postRequest.execute();
    } catch (HttpResponseException e) {
      maybeRethrowAsUploadError(e);

      response =
          handleHttpResponseException(
              () ->
                  requestFactory.buildPostRequest(
                      new GenericUrl(url + "?" + generateParamsString(parameters)), httpContent),
              e);
    }

    Preconditions.checkState(response.getStatusCode() == 200);
    String result =
        CharStreams.toString(new InputStreamReader(response.getContent(), Charsets.UTF_8));
    if (clazz.isAssignableFrom(String.class)) {
      return (T) result;
    } else {
      return objectMapper.readValue(result, clazz);
    }
  }

  /**
   * Converting {@link HttpResponseException} to upload-related exceptions. Current this is only
   * used for payload hash verifications.
   *
   * Note that making this a separate method to avoid polluting throw lists.
   */
  private void maybeRethrowAsUploadError(HttpResponseException e) throws UploadErrorException {
    if (e.getStatusCode() == 400) {
      if (e.getContent().contains(GOOG_ERROR_HASH_MISMATCH_LEGACY) || e.getContent()
          .contains(GOOG_ERROR_HASH_MISMATCH_UNIFIED)) {
        throw new UploadErrorException(ERROR_HASH_MISMATCH, e);
      }
      // Delegate other 400 errors and non-400 errors to {@link #handleHttpResponseException}.
    }
  }

  private HttpResponse handleHttpResponseException(
      SupplierWithIO<HttpRequest> httpRequest, HttpResponseException e)
      throws IOException, InvalidTokenException, PermissionDeniedException {
    // if the response is "unauthorized", refresh the token and try the request again
    final int statusCode = e.getStatusCode();

    if (statusCode == 401) {
      monitor.info(() -> "Attempting to refresh authorization token");
      // if the credential refresh failed, let the error bubble up via the IOException that gets
      // thrown
      credential = credentialFactory.refreshCredential(credential);
      monitor.info(() -> "Refreshed authorization token successfully");

      // if the second attempt throws an error, then something else is wrong, and we bubble up the
      // response errors
      return httpRequest.getWithIO().execute();
    }
    // "The caller does not have permission" is potential error for albums.
    // "Google Photos is disabled for the user" is potential error for photos.
    if (statusCode == 403 &&
            (e.getContent().contains("The caller does not have permission") ||
             e.getContent().contains("Google Photos is disabled for the user"))) {
      throw new PermissionDeniedException("User permission to google photos was denied", e);
    } else {
      // something else is wrong, bubble up the error
      throw new IOException(
          "Bad status code: "
              + e.getStatusCode()
              + " Error: '"
              + e.getStatusMessage()
              + "' Content: "
              + e.getContent());
    }
  }

  private String generateParamsString(Optional<Map<String, String>> params) {
    Map<String, String> updatedParams = new ArrayMap<>();
    if (params.isPresent()) {
      updatedParams.putAll(params.get());
    }

    updatedParams.put(ACCESS_TOKEN_KEY, Preconditions.checkNotNull(credential.getAccessToken()));

    List<String> orderedKeys = updatedParams.keySet().stream().collect(Collectors.toList());
    Collections.sort(orderedKeys);

    List<String> paramStrings = new ArrayList<>();
    for (String key : orderedKeys) {
      String k = key.trim();
      String v = updatedParams.get(key).trim();

      paramStrings.add(k + "=" + v);
    }

    return String.join("&", paramStrings);
  }

  private HashMap<String, Object> createJsonMap(Object object) throws IOException {
    // JacksonFactory expects to receive a Map, not a JSON-annotated POJO, so we have to convert the
    // NewMediaItemUpload to a Map before making the HttpContent.
    TypeReference<HashMap<String, Object>> typeRef =
        new TypeReference<HashMap<String, Object>>() {};
    return objectMapper.readValue(objectMapper.writeValueAsString(object), typeRef);
  }

  private interface SupplierWithIO<T> {
    T getWithIO() throws IOException;
  }
}<|MERGE_RESOLUTION|>--- conflicted
+++ resolved
@@ -146,13 +146,8 @@
         content, MediaItemSearchResponse.class);
   }
 
-<<<<<<< HEAD
   public GoogleAlbum createAlbum(GoogleAlbum googleAlbum)
-          throws IOException, InvalidTokenException, PermissionDeniedException {
-=======
-  GoogleAlbum createAlbum(GoogleAlbum googleAlbum)
-      throws IOException, InvalidTokenException, PermissionDeniedException, UploadErrorException {
->>>>>>> af54b177
+          throws IOException, InvalidTokenException, PermissionDeniedException, UploadErrorException {
     Map<String, Object> albumMap = createJsonMap(googleAlbum);
     Map<String, Object> contentMap = ImmutableMap.of("album", albumMap);
     HttpContent content = new JsonHttpContent(jsonFactory, contentMap);
@@ -161,13 +156,8 @@
         GoogleAlbum.class);
   }
 
-<<<<<<< HEAD
-  public String uploadMediaContent(InputStream inputStream)
-          throws IOException, InvalidTokenException, PermissionDeniedException {
-=======
-  String uploadPhotoContent(InputStream inputStream, @Nullable String sha1)
+  public String uploadMediaContent(InputStream inputStream, @Nullable String sha1)
       throws IOException, InvalidTokenException, PermissionDeniedException, UploadErrorException {
->>>>>>> af54b177
     // TODO: add filename
     InputStreamContent content = new InputStreamContent(null, inputStream);
     ByteArrayOutputStream outputStream = new ByteArrayOutputStream();
@@ -193,13 +183,8 @@
         Optional.of(headers.build()), httpContent, String.class);
   }
 
-<<<<<<< HEAD
   public BatchMediaItemResponse createPhotos(NewMediaItemUpload newMediaItemUpload)
-      throws IOException, InvalidTokenException, PermissionDeniedException {
-=======
-  BatchMediaItemResponse createPhotos(NewMediaItemUpload newMediaItemUpload)
       throws IOException, InvalidTokenException, PermissionDeniedException, UploadErrorException {
->>>>>>> af54b177
     HashMap<String, Object> map = createJsonMap(newMediaItemUpload);
     HttpContent httpContent = new JsonHttpContent(this.jsonFactory, map);
 
