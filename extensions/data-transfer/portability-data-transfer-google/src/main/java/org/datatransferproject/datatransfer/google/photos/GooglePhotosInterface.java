--- conflicted
+++ resolved
@@ -129,14 +129,8 @@
         .class);
   }
 
-<<<<<<< HEAD
-  public MediaItemSearchResponse listMediaItems(Optional<String> albumId,
-      Optional<String> pageToken)
-      throws IOException, InvalidTokenException, PermissionDeniedException {
-=======
-  MediaItemSearchResponse listMediaItems(Optional<String> albumId, Optional<String> pageToken)
-      throws IOException, InvalidTokenException, PermissionDeniedException, UploadErrorException {
->>>>>>> 34a22803
+  public MediaItemSearchResponse listMediaItems(Optional<String> albumId, Optional<String> pageToken)
+      throws IOException, InvalidTokenException, PermissionDeniedException, UploadErrorException {
     Map<String, Object> params = new LinkedHashMap<>();
     params.put(PAGE_SIZE_KEY, String.valueOf(MEDIA_PAGE_SIZE));
     if (albumId.isPresent()) {
