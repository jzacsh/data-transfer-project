--- conflicted
+++ resolved
@@ -216,17 +216,7 @@
       try {
         Pair<InputStream, Long> inputStreamBytesPair =
             getInputStreamForUrl(jobId, photo.getFetchableUrl(), photo.isInTempStore());
-<<<<<<< HEAD
-
-        String uploadToken =
-            getOrCreatePhotosInterface(jobId, authData)
-                .uploadMediaContent(inputStreamBytesPair.getFirst());
-        mediaItems.add(new NewMediaItem(cleanDescription(photo.getDescription()), uploadToken));
-        uploadTokenToDataId.put(uploadToken, photo);
-        uploadTokenToLength.put(uploadToken, inputStreamBytesPair.getSecond());
-
-=======
-
+        
         try (InputStream s = inputStreamBytesPair.getFirst()) {
           String uploadToken = getOrCreatePhotosInterface(jobId, authData).uploadPhotoContent(s);
           mediaItems.add(new NewMediaItem(cleanDescription(photo.getDescription()), uploadToken));
@@ -234,7 +224,6 @@
           uploadTokenToLength.put(uploadToken, inputStreamBytesPair.getSecond());
         }
 
->>>>>>> 525cf504
         try {
           if (photo.isInTempStore()) {
             jobStore.removeData(jobId, photo.getFetchableUrl());
@@ -315,11 +304,7 @@
     Status status = mediaItem.getStatus();
     if (status.getCode() == Code.OK_VALUE) {
       executor.executeAndSwallowIOExceptions(
-<<<<<<< HEAD
-          idempotentId, title, () -> new MediaResult(mediaItem.getMediaItem().getId(), bytes));
-=======
           idempotentId, title, () -> new PhotoResult(mediaItem.getMediaItem().getId(), bytes));
->>>>>>> 525cf504
       return bytes;
     } else {
       executor.executeAndSwallowIOExceptions(
