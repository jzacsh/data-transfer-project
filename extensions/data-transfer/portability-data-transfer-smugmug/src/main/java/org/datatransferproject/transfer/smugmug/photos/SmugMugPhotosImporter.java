/*
 * Copyright 2018 The Data Transfer Project Authors.
 *
 * Licensed under the Apache License, Version 2.0 (the "License");
 * you may not use this file except in compliance with the License.
 * You may obtain a copy of the License at
 *
 * https://www.apache.org/licenses/LICENSE-2.0
 *
 * Unless required by applicable law or agreed to in writing, software
 * distributed under the License is distributed on an "AS IS" BASIS,
 * WITHOUT WARRANTIES OR CONDITIONS OF ANY KIND, either express or implied.
 * See the License for the specific language governing permissions and
 * limitations under the License.
 */

package org.datatransferproject.transfer.smugmug.photos;

<<<<<<< HEAD
import static com.google.common.base.Preconditions.checkNotNull;
import static com.google.common.base.Preconditions.checkState;

=======
>>>>>>> 95658f60
import com.fasterxml.jackson.databind.ObjectMapper;
import com.google.common.annotations.VisibleForTesting;
<<<<<<< HEAD
import java.io.IOException;
import java.io.InputStream;
import java.util.UUID;
=======
import com.google.common.base.Strings;
>>>>>>> 95658f60
import org.datatransferproject.api.launcher.Monitor;
import org.datatransferproject.spi.cloud.storage.TemporaryPerJobDataStore;
import org.datatransferproject.spi.transfer.idempotentexecutor.IdempotentImportExecutor;
import org.datatransferproject.spi.transfer.provider.ImportResult;
import org.datatransferproject.spi.transfer.provider.Importer;
import org.datatransferproject.transfer.smugmug.SmugMugTransmogrificationConfig;
import org.datatransferproject.transfer.smugmug.photos.model.SmugMugAlbumResponse;
import org.datatransferproject.transfer.smugmug.photos.model.SmugMugImageUploadResponse;
import org.datatransferproject.types.common.models.photos.PhotoAlbum;
import org.datatransferproject.types.common.models.photos.PhotoModel;
import org.datatransferproject.types.common.models.photos.PhotosContainerResource;
import org.datatransferproject.types.transfer.auth.AppCredentials;
import org.datatransferproject.types.transfer.auth.TokenSecretAuthData;

import java.io.IOException;
import java.io.InputStream;
import java.util.UUID;

import static com.google.common.base.Preconditions.checkState;

public class SmugMugPhotosImporter
    implements Importer<TokenSecretAuthData, PhotosContainerResource> {

  private final TemporaryPerJobDataStore jobStore;
  private final AppCredentials appCredentials;
  private final ObjectMapper mapper;
  private final Monitor monitor;
  private final SmugMugTransmogrificationConfig transmogrificationConfig =
      new SmugMugTransmogrificationConfig();

  private SmugMugInterface smugMugInterface;

  public SmugMugPhotosImporter(
      TemporaryPerJobDataStore jobStore,
      AppCredentials appCredentials,
      ObjectMapper mapper,
      Monitor monitor) {
    this(null, jobStore, appCredentials, mapper, monitor);
  }

  @VisibleForTesting
  SmugMugPhotosImporter(
      SmugMugInterface smugMugInterface,
      TemporaryPerJobDataStore jobStore,
      AppCredentials appCredentials,
      ObjectMapper mapper,
      Monitor monitor) {
    this.smugMugInterface = smugMugInterface;
    this.jobStore = jobStore;
    this.appCredentials = appCredentials;
    this.mapper = mapper;
    this.monitor = monitor;
  }

  @Override
  public ImportResult importItem(
      UUID jobId,
      IdempotentImportExecutor idempotentExecutor,
      TokenSecretAuthData authData,
      PhotosContainerResource data)
      throws Exception {

    // Make the data smugmug compatible
    data.transmogrify(transmogrificationConfig);

    try {
      this.smugMugInterface = getOrCreateSmugMugInterface(authData);
      for (PhotoAlbum album : data.getAlbums()) {
        String albumUri =
            idempotentExecutor.executeAndSwallowIOExceptions(
                album.getId(),
                album.getName(),
                () -> importSingleAlbum(jobId, album, smugMugInterface));
      }
      for (PhotoModel photo : data.getPhotos()) {
        idempotentExecutor.executeAndSwallowIOExceptions(
            photo.getAlbumId() + "-" + photo.getDataId(),
            photo.getTitle(),
            () -> importSinglePhoto(jobId, idempotentExecutor, photo, smugMugInterface));
      }
    } catch (IOException e) {
      monitor.severe(() -> "Error importing", e);
      return new ImportResult(e);
    }
    return ImportResult.OK;
  }

  @VisibleForTesting
  String importSingleAlbum(UUID jobId, PhotoAlbum inputAlbum, SmugMugInterface smugMugInterface)
      throws IOException {
    checkNotNull(smugMugInterface);
    checkNotNull(inputAlbum);
    checkNotNull(inputAlbum.getName());
    SmugMugAlbumResponse albumResponse = smugMugInterface.createAlbum(inputAlbum.getName());
    SmugMugPhotoTempData tempData =
        new SmugMugPhotoTempData(
            inputAlbum.getId(), inputAlbum.getName(), inputAlbum.getDescription());
    jobStore.create(jobId, inputAlbum.getId(), tempData);
    return albumResponse.getUri();
  }

  @VisibleForTesting
  String importSinglePhoto(
      UUID jobId,
      IdempotentImportExecutor idempotentExecutor,
      PhotoModel inputPhoto,
      SmugMugInterface smugMugInterface)
      throws Exception {
    SmugMugPhotoTempData albumTempData =
        getAlbumTempData(jobId, idempotentExecutor, inputPhoto.getAlbumId());
    inputPhoto.reassignToAlbum(albumTempData.getAlbumId());
    String albumUri = idempotentExecutor.getCachedValue(inputPhoto.getAlbumId());

    InputStream inputStream;
    if (inputPhoto.isInTempStore()) {
      inputStream = jobStore.getStream(jobId, inputPhoto.getFetchableUrl()).getStream();
    } else {
      inputStream = smugMugInterface.getImageAsStream(inputPhoto.getFetchableUrl());
    }
    SmugMugImageUploadResponse response =
        smugMugInterface.uploadImage(inputPhoto, albumUri, inputStream);
    albumTempData.incrementPhotoCount();
    jobStore.update(jobId, albumTempData.getAlbumId(), albumTempData);
    return response.toString();
  }

  // Returns the provided interface, or a new one specific to the authData provided.
  private SmugMugInterface getOrCreateSmugMugInterface(TokenSecretAuthData authData)
      throws IOException {
    return smugMugInterface == null
        ? new SmugMugInterface(appCredentials, authData, mapper)
        : smugMugInterface;
  }
<<<<<<< HEAD

  /**
   * Key for cache of album mappings. TODO: Add a method parameter for a {@code key} for fine
   * grained objects.
   */
  private String createCacheKey() {
    // TODO: store objects containing individual mappings instead of single object containing all
    // mappings
    return "tempPhotosData";
  }

  /**
   * Get the proper album upload information for the photo. Takes into account size limits of the
   * albums and completed uploads.
   */
  private SmugMugPhotoTempData getAlbumTempData(
      UUID jobId, IdempotentImportExecutor idempotentExecutor, String baseAlbumId)
      throws Exception {
    SmugMugPhotoTempData baseAlbumTempData =
        jobStore.findData(jobId, baseAlbumId, SmugMugPhotoTempData.class);
    SmugMugPhotoTempData albumTempData = baseAlbumTempData;
    int depth = 0;
    while (albumTempData.getPhotoCount() >= transmogrificationConfig.getAlbumMaxSize()) {
      if (albumTempData.getOverflowAlbumId() == null) {
        PhotoAlbum newAlbum =
            createOverflowAlbum(
                baseAlbumTempData.getAlbumId(),
                baseAlbumTempData.getAlbumName(),
                baseAlbumTempData.getAlbumDescription(),
                depth + 1);
        String newUri =
            idempotentExecutor.executeOrThrowException(
                newAlbum.getId(),
                newAlbum.getName(),
                () -> importSingleAlbum(jobId, newAlbum, smugMugInterface));
        albumTempData.setOverflowAlbumId(newAlbum.getId());
        jobStore.update(jobId, albumTempData.getAlbumId(), albumTempData);
        albumTempData =
            jobStore.findData(
                jobId, albumTempData.getOverflowAlbumId(), SmugMugPhotoTempData.class);
      } else {
        albumTempData =
            jobStore.findData(
                jobId, albumTempData.getOverflowAlbumId(), SmugMugPhotoTempData.class);
      }
      depth += 1;
    }
    return albumTempData;
  }

  /**
   * Create an overflow album id -> {baseAlbumId}-overflow-{copyNumber} name -> {baseAlbumName}
   * ({copyNumber}) description -> {baseAlbumDescription}
   */
  private static PhotoAlbum createOverflowAlbum(
      String baseAlbumId, String baseAlbumName, String baseAlbumDescription, int copyNumber)
      throws Exception {
    checkState(copyNumber > 0, "copyNumber should be > 0");
    return new PhotoAlbum(
        String.format("%s-overflow-%d", baseAlbumId, copyNumber),
        String.format("%s (%d)", baseAlbumName, copyNumber),
        baseAlbumDescription);
  }
=======
>>>>>>> 95658f60
}<|MERGE_RESOLUTION|>--- conflicted
+++ resolved
@@ -16,21 +16,15 @@
 
 package org.datatransferproject.transfer.smugmug.photos;
 
-<<<<<<< HEAD
 import static com.google.common.base.Preconditions.checkNotNull;
 import static com.google.common.base.Preconditions.checkState;
 
-=======
->>>>>>> 95658f60
+
 import com.fasterxml.jackson.databind.ObjectMapper;
 import com.google.common.annotations.VisibleForTesting;
-<<<<<<< HEAD
 import java.io.IOException;
 import java.io.InputStream;
 import java.util.UUID;
-=======
-import com.google.common.base.Strings;
->>>>>>> 95658f60
 import org.datatransferproject.api.launcher.Monitor;
 import org.datatransferproject.spi.cloud.storage.TemporaryPerJobDataStore;
 import org.datatransferproject.spi.transfer.idempotentexecutor.IdempotentImportExecutor;
@@ -103,13 +97,13 @@
             idempotentExecutor.executeAndSwallowIOExceptions(
                 album.getId(),
                 album.getName(),
-                () -> importSingleAlbum(jobId, album, smugMugInterface));
+                () -> importSingleAlbum(jobId, album));
       }
       for (PhotoModel photo : data.getPhotos()) {
         idempotentExecutor.executeAndSwallowIOExceptions(
             photo.getAlbumId() + "-" + photo.getDataId(),
             photo.getTitle(),
-            () -> importSinglePhoto(jobId, idempotentExecutor, photo, smugMugInterface));
+            () -> importSinglePhoto(jobId, idempotentExecutor, photo));
       }
     } catch (IOException e) {
       monitor.severe(() -> "Error importing", e);
@@ -119,11 +113,8 @@
   }
 
   @VisibleForTesting
-  String importSingleAlbum(UUID jobId, PhotoAlbum inputAlbum, SmugMugInterface smugMugInterface)
+  String importSingleAlbum(UUID jobId, PhotoAlbum inputAlbum)
       throws IOException {
-    checkNotNull(smugMugInterface);
-    checkNotNull(inputAlbum);
-    checkNotNull(inputAlbum.getName());
     SmugMugAlbumResponse albumResponse = smugMugInterface.createAlbum(inputAlbum.getName());
     SmugMugPhotoTempData tempData =
         new SmugMugPhotoTempData(
@@ -136,8 +127,7 @@
   String importSinglePhoto(
       UUID jobId,
       IdempotentImportExecutor idempotentExecutor,
-      PhotoModel inputPhoto,
-      SmugMugInterface smugMugInterface)
+      PhotoModel inputPhoto)
       throws Exception {
     SmugMugPhotoTempData albumTempData =
         getAlbumTempData(jobId, idempotentExecutor, inputPhoto.getAlbumId());
@@ -164,7 +154,6 @@
         ? new SmugMugInterface(appCredentials, authData, mapper)
         : smugMugInterface;
   }
-<<<<<<< HEAD
 
   /**
    * Key for cache of album mappings. TODO: Add a method parameter for a {@code key} for fine
@@ -228,6 +217,5 @@
         String.format("%s (%d)", baseAlbumName, copyNumber),
         baseAlbumDescription);
   }
-=======
->>>>>>> 95658f60
+
 }