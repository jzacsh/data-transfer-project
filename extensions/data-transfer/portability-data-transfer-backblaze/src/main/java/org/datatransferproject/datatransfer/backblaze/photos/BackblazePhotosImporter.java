--- conflicted
+++ resolved
@@ -26,10 +26,7 @@
 import org.datatransferproject.datatransfer.backblaze.common.BackblazeDataTransferClientFactory;
 import org.datatransferproject.spi.cloud.storage.TemporaryPerJobDataStore;
 import org.datatransferproject.spi.transfer.idempotentexecutor.IdempotentImportExecutor;
-<<<<<<< HEAD
-=======
 import org.datatransferproject.spi.transfer.idempotentexecutor.ItemImportResult;
->>>>>>> 39de6e5c
 import org.datatransferproject.spi.transfer.provider.ImportResult;
 import org.datatransferproject.spi.transfer.provider.Importer;
 import org.datatransferproject.transfer.ImageStreamProvider;
@@ -86,15 +83,12 @@
 
     if (data.getPhotos() != null && data.getPhotos().size() > 0) {
       for (PhotoModel photo : data.getPhotos()) {
-<<<<<<< HEAD
         idempotentExecutor.executeAndSwallowIOExceptions(
             photo.getIdempotentId(),
             photo.getTitle(),
             () -> importSinglePhoto(idempotentExecutor, b2Client, jobId, photo));
-=======
         idempotentExecutor.importAndSwallowIOExceptions(
             photo, p -> importSinglePhoto(idempotentExecutor, b2Client, jobId, p));
->>>>>>> 39de6e5c
       }
     }
 
