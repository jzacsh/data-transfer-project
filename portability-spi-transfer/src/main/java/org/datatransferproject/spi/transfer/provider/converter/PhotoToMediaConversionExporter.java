package org.datatransferproject.spi.transfer.provider.converter;

import java.util.Optional;
import java.util.UUID;
import org.datatransferproject.spi.transfer.provider.ExportResult;
import org.datatransferproject.spi.transfer.provider.Exporter;
import org.datatransferproject.types.common.ExportInformation;
import org.datatransferproject.types.common.models.media.MediaContainerResource;
import org.datatransferproject.types.common.models.photos.PhotosContainerResource;
import org.datatransferproject.types.transfer.auth.AuthData;
import org.datatransferproject.types.transfer.auth.TokensAndUrlAuthData;

<<<<<<< HEAD
/**
 * Generates a partial Media exporter using just the results of a Photo export.
 *
 * This is intended for providers who do not support video, but should be allowed to continue using
 * the common model of "Photo" without rewriting their DTP integration. In such cases this class
 * allows the provider to export Media objects with only the relevant photo fields populated and the
 * video fields ignored.
 */
=======
>>>>>>> 0d751dc0
public class PhotoToMediaConversionExporter<
      A extends AuthData,
      PCR extends PhotosContainerResource,
      PE extends Exporter<A, PCR>
    > implements Exporter<A, MediaContainerResource> {
  private final PE wrappedPhotoExporter;

  public PhotoToMediaConversionExporter(PE wrappedPhotoExporter) {
    this.wrappedPhotoExporter = wrappedPhotoExporter;
  }

  public ExportResult<MediaContainerResource> export(
      UUID jobId, A authData, Optional<ExportInformation> exportInformation) throws Exception {
    ExportResult<PCR> originalExportResult =
        wrappedPhotoExporter.export(jobId, authData, exportInformation);
    PCR photosContainer = originalExportResult.getExportedData();
    MediaContainerResource mediaContainerResource =
        MediaContainerResource.photoToMedia(photosContainer);
<<<<<<< HEAD
    return originalExportResult.copyWithContainerResource(mediaContainerResource);
=======
    return originalExportResult.copyWithExportedData(mediaContainerResource);
>>>>>>> 0d751dc0
  }
}<|MERGE_RESOLUTION|>--- conflicted
+++ resolved
@@ -10,7 +10,6 @@
 import org.datatransferproject.types.transfer.auth.AuthData;
 import org.datatransferproject.types.transfer.auth.TokensAndUrlAuthData;
 
-<<<<<<< HEAD
 /**
  * Generates a partial Media exporter using just the results of a Photo export.
  *
@@ -19,13 +18,9 @@
  * allows the provider to export Media objects with only the relevant photo fields populated and the
  * video fields ignored.
  */
-=======
->>>>>>> 0d751dc0
-public class PhotoToMediaConversionExporter<
-      A extends AuthData,
-      PCR extends PhotosContainerResource,
-      PE extends Exporter<A, PCR>
-    > implements Exporter<A, MediaContainerResource> {
+public class PhotoToMediaConversionExporter<A extends AuthData, PCR extends PhotosContainerResource,
+                                            PE extends Exporter<A, PCR> >
+    implements Exporter<A, MediaContainerResource> {
   private final PE wrappedPhotoExporter;
 
   public PhotoToMediaConversionExporter(PE wrappedPhotoExporter) {
@@ -39,10 +34,6 @@
     PCR photosContainer = originalExportResult.getExportedData();
     MediaContainerResource mediaContainerResource =
         MediaContainerResource.photoToMedia(photosContainer);
-<<<<<<< HEAD
-    return originalExportResult.copyWithContainerResource(mediaContainerResource);
-=======
     return originalExportResult.copyWithExportedData(mediaContainerResource);
->>>>>>> 0d751dc0
   }
 }